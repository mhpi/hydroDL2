"""
Note: If adding new public methods, please add them to __all__ 
at the top of the file and in api/__init__.py.
"""

import importlib.util
import os
from typing import Dict, List

from torch.nn import Module

from hydroDL2.core.utils import *

# List of all public-facing methods.
__all__ = ['available_models',
           'available_modules',
           'load_model',
           'load_module'
           ]



def available_models() -> Dict[str, List[str]]:
    """Identify and list all available models in hydroDL2.
    
    Returns
    -------
    List
        A list of available models.
    """
    # Path to the models directory
    model_dir = _get_dir('models')
    models = {}

    dirs, _ = get_model_dirs(model_dir)
    for dir in dirs:
        _, file_names = get_model_files(dir)
        models[dir.name] = file_names
    
    return models


def _list_available_models() -> List[str]:
    """List all available models in hydroDL2 without the dict nesting
    of available_models().
        
    Returns
    -------
    List
        A list of available models.
    """
    model_dir = _get_dir('models')
    models = []

    dirs, _ = get_model_dirs(model_dir)
    for dir in dirs:
        _, file_names = get_model_files(dir)
        for file in file_names:
            models.append(file)  

    return models


def available_modules() -> Dict[str, List[str]]:
    """Identify and list all available modules in the hydroDL2.
    
    Returns
    -------
    List
        A list of available modules.
    """
    # Path to the modules directory
    model_dir = _get_dir('modules')
    modules = {}

    dirs, _ = get_model_dirs(model_dir)
    for dir in dirs:
        _, file_names = get_model_files(dir)
        modules[dir.name] = file_names
    
    return modules


def load_model(model: str, ver_name: str = None) -> Module:
    """Load a model from the models directory.

    Each model file in `models/` directory should only contain one model class.

    Parameters
    ----------
    model : str
        The model name.
    ver_name : str, optional
        The version name (class) of the model to load within the model file.
    
    Returns
    -------
    Module
        The uninstantiated model.
    """
    # Path to the models directory
    parent_dir = _get_dir('models')

    # Construct file path
    model_dir = model.split('_')[0].lower()
    model_subpath = os.path.join(model_dir, f'{model.lower()}.py')
    
    # Path to the module file in the models directory
    source = os.path.join(parent_dir, model_subpath)
    
    # Load the model dynamically as a module.
    try:
        spec = importlib.util.spec_from_file_location(model, source)
        module = importlib.util.module_from_spec(spec)
        spec.loader.exec_module(module)
    except FileNotFoundError:
<<<<<<< HEAD
        print(model)
=======
>>>>>>> cf8b97ed
        raise ImportError(f"Model '{model}' not found.")
    
    # Retrieve the version name if specified, otherwise get the first class in the module
    if ver_name:
        cls = getattr(module, ver_name)
    else:
        # Find the first class in the module (this may not always be accurate)
        classes = [attr for attr in dir(module) if isinstance(getattr(module, attr), type)]
        if not classes:
            raise ImportError(f"Model version '{model}' not found.")
        cls = getattr(module, classes[0])
    
    return cls


def load_module():
    """Load a module from the modules directory."""
    raise NotImplementedError("This function is not yet implemented.")<|MERGE_RESOLUTION|>--- conflicted
+++ resolved
@@ -114,10 +114,6 @@
         module = importlib.util.module_from_spec(spec)
         spec.loader.exec_module(module)
     except FileNotFoundError:
-<<<<<<< HEAD
-        print(model)
-=======
->>>>>>> cf8b97ed
         raise ImportError(f"Model '{model}' not found.")
     
     # Retrieve the version name if specified, otherwise get the first class in the module
